/*
 * Copyright (c) 2003 The Regents of The University of Michigan
 * All rights reserved.
 *
 * Redistribution and use in source and binary forms, with or without
 * modification, are permitted provided that the following conditions are
 * met: redistributions of source code must retain the above copyright
 * notice, this list of conditions and the following disclaimer;
 * redistributions in binary form must reproduce the above copyright
 * notice, this list of conditions and the following disclaimer in the
 * documentation and/or other materials provided with the distribution;
 * neither the name of the copyright holders nor the names of its
 * contributors may be used to endorse or promote products derived from
 * this software without specific prior written permission.
 *
 * THIS SOFTWARE IS PROVIDED BY THE COPYRIGHT HOLDERS AND CONTRIBUTORS
 * "AS IS" AND ANY EXPRESS OR IMPLIED WARRANTIES, INCLUDING, BUT NOT
 * LIMITED TO, THE IMPLIED WARRANTIES OF MERCHANTABILITY AND FITNESS FOR
 * A PARTICULAR PURPOSE ARE DISCLAIMED. IN NO EVENT SHALL THE COPYRIGHT
 * OWNER OR CONTRIBUTORS BE LIABLE FOR ANY DIRECT, INDIRECT, INCIDENTAL,
 * SPECIAL, EXEMPLARY, OR CONSEQUENTIAL DAMAGES (INCLUDING, BUT NOT
 * LIMITED TO, PROCUREMENT OF SUBSTITUTE GOODS OR SERVICES; LOSS OF USE,
 * DATA, OR PROFITS; OR BUSINESS INTERRUPTION) HOWEVER CAUSED AND ON ANY
 * THEORY OF LIABILITY, WHETHER IN CONTRACT, STRICT LIABILITY, OR TORT
 * (INCLUDING NEGLIGENCE OR OTHERWISE) ARISING IN ANY WAY OUT OF THE USE
 * OF THIS SOFTWARE, EVEN IF ADVISED OF THE POSSIBILITY OF SUCH DAMAGE.
 */

#include <sstream>
#include <string>
#include <vector>

#include "base/inifile.hh"
#include "base/str.hh"
#include "base/trace.hh"
#include "cpu/exec_context.hh"
#include "sim/builder.hh"
#include "targetarch/alpha_memory.hh"
#include "targetarch/ev5.hh"

using namespace std;

///////////////////////////////////////////////////////////////////////
//
//  Alpha TLB
//
<<<<<<< HEAD

#ifdef DEBUG
    bool uncacheBit39 = false;
    bool uncacheBit40 = false;
#endif

AlphaTlb::AlphaTlb(const string &name, int s)
=======
AlphaTLB::AlphaTLB(const string &name, int s)
>>>>>>> 2cc4fd87
    : SimObject(name), size(s), nlu(0)
{
    table = new AlphaISA::PTE[size];
    memset(table, 0, sizeof(AlphaISA::PTE[size]));
}

AlphaTLB::~AlphaTLB()
{
    if (table)
        delete [] table;
}

// look up an entry in the TLB
AlphaISA::PTE *
AlphaTLB::lookup(Addr vpn, uint8_t asn) const
{
    DPRINTF(TLB, "lookup %#x\n", vpn);

    PageTable::const_iterator i = lookupTable.find(vpn);
    if (i == lookupTable.end())
        return NULL;

    while (i->first == vpn) {
        int index = i->second;
        AlphaISA::PTE *pte = &table[index];
        assert(pte->valid);
        if (vpn == pte->tag && (pte->asma || pte->asn == asn))
            return pte;

        ++i;
    }

    // not found...
    return NULL;
}


void
AlphaTLB::checkCacheability(MemReqPtr &req)
{
    // in Alpha, cacheability is controlled by upper-level bits of the
    // physical address
<<<<<<< HEAD

    /*
     * We support having the uncacheable bit in either bit 39 or bit 40.
     * The Turbolaser platform (and EV5) support having the bit in 39, but
     * Tsunami (which Linux assumes uses an EV6) generates accesses with
     * the bit in 40.  So we must check for both, but we have debug flags
     * to catch a weird case where both are used, which shouldn't happen.
     */

    if (req->paddr & PA_UNCACHED_BIT_40 ||
        req->paddr & PA_UNCACHED_BIT_39) {

#ifdef DEBUG
        if (req->paddr & PA_UNCACHED_BIT_40) {
            if(uncacheBit39)
                panic("Bit 40 access follows bit 39 access, PA=%x\n",
                      req->paddr);

            uncacheBit40 = true;
        } else if (req->paddr & PA_UNCACHED_BIT_39) {
            if(uncacheBit40)
                panic("Bit 39 acceess follows bit 40 access, PA=%x\n",
                      req->paddr);

            uncacheBit39 = true;
=======
    if (req->paddr & PA_UNCACHED_BIT) {
        if (PA_IPR_SPACE(req->paddr)) {
            // IPR memory space not implemented
            if (!req->xc->misspeculating()) {
                switch (req->paddr) {
                  case ULL(0xFFFFF00188):
                    req->data = 0;
                    break;

                  default:
                    panic("IPR memory space not implemented! PA=%x\n",
                          req->paddr);
                }
            }
        } else {
            // mark request as uncacheable
            req->flags |= UNCACHEABLE;
>>>>>>> 2cc4fd87
        }
#endif

        // IPR memory space not implemented
        if (PA_IPR_SPACE(req->paddr))
            if (!req->xc->misspeculating())
                panic("IPR memory space not implemented! PA=%x\n",
                      req->paddr);

        // mark request as uncacheable
        req->flags |= UNCACHEABLE;
    }
}


// insert a new TLB entry
void
AlphaTLB::insert(Addr vaddr, AlphaISA::PTE &pte)
{
    if (table[nlu].valid) {
        Addr oldvpn = table[nlu].tag;
        PageTable::iterator i = lookupTable.find(oldvpn);

        if (i == lookupTable.end())
            panic("TLB entry not found in lookupTable");

        int index;
        while ((index = i->second) != nlu) {
            if (table[index].tag != oldvpn)
                panic("TLB entry not found in lookupTable");

            ++i;
        }

        DPRINTF(TLB, "remove @%d: %#x -> %#x\n", nlu, oldvpn, table[nlu].ppn);

        lookupTable.erase(i);
    }

    Addr vpn = VA_VPN(vaddr);
    DPRINTF(TLB, "insert @%d: %#x -> %#x\n", nlu, vpn, pte.ppn);

    table[nlu] = pte;
    table[nlu].tag = vpn;
    table[nlu].valid = true;

    lookupTable.insert(make_pair(vpn, nlu));
    nextnlu();
}

void
AlphaTLB::flushAll()
{
    memset(table, 0, sizeof(AlphaISA::PTE[size]));
    lookupTable.clear();
    nlu = 0;
}

void
AlphaTLB::flushProcesses()
{
    PageTable::iterator i = lookupTable.begin();
    PageTable::iterator end = lookupTable.end();
    while (i != end) {
        int index = i->second;
        AlphaISA::PTE *pte = &table[index];
        assert(pte->valid);

        if (!pte->asma) {
            DPRINTF(TLB, "flush @%d: %#x -> %#x\n", index, pte->tag, pte->ppn);
            pte->valid = false;
            lookupTable.erase(i);
        }

        ++i;
    }
}

void
AlphaTLB::flushAddr(Addr vaddr, uint8_t asn)
{
    Addr vpn = VA_VPN(vaddr);

    PageTable::iterator i = lookupTable.find(vpn);
    if (i == lookupTable.end())
        return;

    while (i->first == vpn) {
        int index = i->second;
        AlphaISA::PTE *pte = &table[index];
        assert(pte->valid);

        if (vpn == pte->tag && (pte->asma || pte->asn == asn)) {
            DPRINTF(TLB, "flushaddr @%d: %#x -> %#x\n", index, vpn, pte->ppn);

            // invalidate this entry
            pte->valid = false;

            lookupTable.erase(i);
        }

        ++i;
    }
}


void
AlphaTLB::serialize(ostream &os)
{
    SERIALIZE_SCALAR(size);
    SERIALIZE_SCALAR(nlu);

    for (int i = 0; i < size; i++) {
        nameOut(os, csprintf("%s.PTE%d", name(), i));
        table[i].serialize(os);
    }
}

void
AlphaTLB::unserialize(Checkpoint *cp, const string &section)
{
    UNSERIALIZE_SCALAR(size);
    UNSERIALIZE_SCALAR(nlu);

    for (int i = 0; i < size; i++) {
        table[i].unserialize(cp, csprintf("%s.PTE%d", section, i));
        if (table[i].valid) {
            lookupTable.insert(make_pair(table[i].tag, i));
        }
    }
}


///////////////////////////////////////////////////////////////////////
//
//  Alpha ITB
//
AlphaITB::AlphaITB(const std::string &name, int size)
    : AlphaTLB(name, size)
{}


void
AlphaITB::regStats()
{
    hits
        .name(name() + ".hits")
        .desc("ITB hits");
    misses
        .name(name() + ".misses")
        .desc("ITB misses");
    acv
        .name(name() + ".acv")
        .desc("ITB acv");
    accesses
        .name(name() + ".accesses")
        .desc("ITB accesses");

    accesses = hits + misses;
}

void
AlphaITB::fault(Addr pc, ExecContext *xc) const
{
    uint64_t *ipr = xc->regs.ipr;

    if (!xc->misspeculating()) {
        ipr[AlphaISA::IPR_ITB_TAG] = pc;
        ipr[AlphaISA::IPR_IFAULT_VA_FORM] =
            ipr[AlphaISA::IPR_IVPTBR] | (VA_VPN(pc) << 3);
    }
}


Fault
AlphaITB::translate(MemReqPtr &req) const
{
    InternalProcReg *ipr = req->xc->regs.ipr;

    if (PC_PAL(req->vaddr)) {
        // strip off PAL PC marker (lsb is 1)
        req->paddr = (req->vaddr & ~3) & PA_IMPL_MASK;
        hits++;
        return No_Fault;
    }

    if (req->flags & PHYSICAL) {
        req->paddr = req->vaddr;
    } else {
        // verify that this is a good virtual address
        if (!validVirtualAddress(req->vaddr)) {
            fault(req->vaddr, req->xc);
            acv++;
            return ITB_Acv_Fault;
        }

        // Check for "superpage" mapping: when SP<1> is set, and
        // VA<42:41> == 2, VA<39:13> maps directly to PA<39:13>.
        if ((MCSR_SP(ipr[AlphaISA::IPR_MCSR]) & 2) &&
               VA_SPACE(req->vaddr) == 2) {

            // only valid in kernel mode
            if (ICM_CM(ipr[AlphaISA::IPR_ICM]) != AlphaISA::mode_kernel) {
                fault(req->vaddr, req->xc);
                acv++;
                return ITB_Acv_Fault;
            }

            req->paddr = req->vaddr & PA_IMPL_MASK;

            // sign extend the physical address properly
            if (req->paddr & PA_UNCACHED_BIT_39 ||
                req->paddr & PA_UNCACHED_BIT_40)
                req->paddr |= 0xf0000000000ULL;
            else
                req->paddr &= 0xffffffffffULL;

        } else {
            // not a physical address: need to look up pte
            AlphaISA::PTE *pte = lookup(VA_VPN(req->vaddr),
                                 DTB_ASN_ASN(ipr[AlphaISA::IPR_DTB_ASN]));

            if (!pte) {
                fault(req->vaddr, req->xc);
                misses++;
                return ITB_Fault_Fault;
            }

            req->paddr = PA_PFN2PA(pte->ppn) + VA_POFS(req->vaddr & ~3);

            // check permissions for this access
            if (!(pte->xre & (1 << ICM_CM(ipr[AlphaISA::IPR_ICM])))) {
                // instruction access fault
                fault(req->vaddr, req->xc);
                acv++;
                return ITB_Acv_Fault;
            }

            hits++;
        }
    }

    // check that the physical address is ok (catch bad physical addresses)
    if (req->paddr & ~PA_IMPL_MASK)
        return Machine_Check_Fault;

    checkCacheability(req);

    return No_Fault;
}

///////////////////////////////////////////////////////////////////////
//
//  Alpha DTB
//
AlphaDTB::AlphaDTB(const std::string &name, int size)
    : AlphaTLB(name, size)
{}

void
AlphaDTB::regStats()
{
    read_hits
        .name(name() + ".read_hits")
        .desc("DTB read hits")
        ;

    read_misses
        .name(name() + ".read_misses")
        .desc("DTB read misses")
        ;

    read_acv
        .name(name() + ".read_acv")
        .desc("DTB read access violations")
        ;

    read_accesses
        .name(name() + ".read_accesses")
        .desc("DTB read accesses")
        ;

    write_hits
        .name(name() + ".write_hits")
        .desc("DTB write hits")
        ;

    write_misses
        .name(name() + ".write_misses")
        .desc("DTB write misses")
        ;

    write_acv
        .name(name() + ".write_acv")
        .desc("DTB write access violations")
        ;

    write_accesses
        .name(name() + ".write_accesses")
        .desc("DTB write accesses")
        ;

    hits
        .name(name() + ".hits")
        .desc("DTB hits")
        ;

    misses
        .name(name() + ".misses")
        .desc("DTB misses")
        ;

    acv
        .name(name() + ".acv")
        .desc("DTB access violations")
        ;

    accesses
        .name(name() + ".accesses")
        .desc("DTB accesses")
        ;

    hits = read_hits + write_hits;
    misses = read_misses + write_misses;
    acv = read_acv + write_acv;
    accesses = read_accesses + write_accesses;
}

void
AlphaDTB::fault(Addr vaddr, uint64_t flags, ExecContext *xc) const
{
    uint64_t *ipr = xc->regs.ipr;

    // set fault address and flags
    if (!xc->misspeculating() && !xc->regs.intrlock) {
        // set VA register with faulting address
        ipr[AlphaISA::IPR_VA] = vaddr;

        // set MM_STAT register flags
        ipr[AlphaISA::IPR_MM_STAT] = (((xc->regs.opcode & 0x3f) << 11)
                               | ((xc->regs.ra & 0x1f) << 6)
                               | (flags & 0x3f));

        // set VA_FORM register with faulting formatted address
        ipr[AlphaISA::IPR_VA_FORM] =
            ipr[AlphaISA::IPR_MVPTBR] | (VA_VPN(vaddr) << 3);

        // lock these registers until the VA register is read
        xc->regs.intrlock = true;
    }
}

Fault
AlphaDTB::translate(MemReqPtr &req, bool write) const
{
    RegFile *regs = &req->xc->regs;
    Addr pc = regs->pc;
    InternalProcReg *ipr = regs->ipr;

    AlphaISA::mode_type mode =
        (AlphaISA::mode_type)DTB_CM_CM(ipr[AlphaISA::IPR_DTB_CM]);

    if (PC_PAL(pc)) {
        mode = (req->flags & ALTMODE) ?
            (AlphaISA::mode_type)ALT_MODE_AM(ipr[AlphaISA::IPR_ALT_MODE])
            : AlphaISA::mode_kernel;
    }

    if (req->flags & PHYSICAL) {
        req->paddr = req->vaddr;
    } else {
        // verify that this is a good virtual address
        if (!validVirtualAddress(req->vaddr)) {
            fault(req->vaddr,
                  ((write ? MM_STAT_WR_MASK : 0) | MM_STAT_BAD_VA_MASK |
                   MM_STAT_ACV_MASK),
                  req->xc);

            if (write) { write_acv++; } else { read_acv++; }
            return DTB_Fault_Fault;
        }

        // Check for "superpage" mapping: when SP<1> is set, and
        // VA<42:41> == 2, VA<39:13> maps directly to PA<39:13>.
        if ((MCSR_SP(ipr[AlphaISA::IPR_MCSR]) & 2) &&
            VA_SPACE(req->vaddr) == 2) {

            // only valid in kernel mode
            if (DTB_CM_CM(ipr[AlphaISA::IPR_DTB_CM]) !=
                AlphaISA::mode_kernel) {
                fault(req->vaddr,
                      ((write ? MM_STAT_WR_MASK : 0) | MM_STAT_ACV_MASK),
                      req->xc);
                if (write) { write_acv++; } else { read_acv++; }
                return DTB_Acv_Fault;
            }

            req->paddr = req->vaddr & PA_IMPL_MASK;

            // sign extend the physical address properly
            if (req->paddr & PA_UNCACHED_BIT_39 ||
                req->paddr & PA_UNCACHED_BIT_40)
                req->paddr |= 0xf0000000000ULL;
            else
                req->paddr &= 0xffffffffffULL;

        } else {
            if (write)
                write_accesses++;
            else
                read_accesses++;

            // not a physical address: need to look up pte
            AlphaISA::PTE *pte = lookup(VA_VPN(req->vaddr),
                                 DTB_ASN_ASN(ipr[AlphaISA::IPR_DTB_ASN]));

            if (!pte) {
                // page fault
                fault(req->vaddr,
                      ((write ? MM_STAT_WR_MASK : 0) | MM_STAT_DTB_MISS_MASK),
                      req->xc);
                if (write) { write_misses++; } else { read_misses++; }
                return (req->flags & VPTE) ? Pdtb_Miss_Fault : Ndtb_Miss_Fault;
            }

            req->paddr = PA_PFN2PA(pte->ppn) | VA_POFS(req->vaddr);

            if (write) {
                if (!(pte->xwe & MODE2MASK(mode))) {
                    // declare the instruction access fault
                    fault(req->vaddr, MM_STAT_WR_MASK | MM_STAT_ACV_MASK |
                          (pte->fonw ? MM_STAT_FONW_MASK : 0),
                          req->xc);
                    write_acv++;
                    return DTB_Fault_Fault;
                }
                if (pte->fonw) {
                    fault(req->vaddr, MM_STAT_WR_MASK | MM_STAT_FONW_MASK,
                          req->xc);
                    write_acv++;
                    return DTB_Fault_Fault;
                }
            } else {
                if (!(pte->xre & MODE2MASK(mode))) {
                    fault(req->vaddr,
                          MM_STAT_ACV_MASK |
                          (pte->fonr ? MM_STAT_FONR_MASK : 0),
                          req->xc);
                    read_acv++;
                    return DTB_Acv_Fault;
                }
                if (pte->fonr) {
                    fault(req->vaddr, MM_STAT_FONR_MASK, req->xc);
                    read_acv++;
                    return DTB_Fault_Fault;
                }
            }
        }

        if (write)
            write_hits++;
        else
            read_hits++;
    }

    // check that the physical address is ok (catch bad physical addresses)
    if (req->paddr & ~PA_IMPL_MASK)
        return Machine_Check_Fault;

    checkCacheability(req);

    return No_Fault;
}

AlphaISA::PTE &
AlphaTLB::index(bool advance)
{
    AlphaISA::PTE *pte = &table[nlu];

    if (advance)
        nextnlu();

    return *pte;
}

DEFINE_SIM_OBJECT_CLASS_NAME("AlphaTLB", AlphaTLB)

BEGIN_DECLARE_SIM_OBJECT_PARAMS(AlphaITB)

    Param<int> size;

END_DECLARE_SIM_OBJECT_PARAMS(AlphaITB)

BEGIN_INIT_SIM_OBJECT_PARAMS(AlphaITB)

    INIT_PARAM_DFLT(size, "TLB size", 48)

END_INIT_SIM_OBJECT_PARAMS(AlphaITB)


CREATE_SIM_OBJECT(AlphaITB)
{
    return new AlphaITB(getInstanceName(), size);
}

REGISTER_SIM_OBJECT("AlphaITB", AlphaITB)

BEGIN_DECLARE_SIM_OBJECT_PARAMS(AlphaDTB)

    Param<int> size;

END_DECLARE_SIM_OBJECT_PARAMS(AlphaDTB)

BEGIN_INIT_SIM_OBJECT_PARAMS(AlphaDTB)

    INIT_PARAM_DFLT(size, "TLB size", 64)

END_INIT_SIM_OBJECT_PARAMS(AlphaDTB)


CREATE_SIM_OBJECT(AlphaDTB)
{
    return new AlphaDTB(getInstanceName(), size);
}

REGISTER_SIM_OBJECT("AlphaDTB", AlphaDTB)
<|MERGE_RESOLUTION|>--- conflicted
+++ resolved
@@ -44,17 +44,7 @@
 //
 //  Alpha TLB
 //
-<<<<<<< HEAD
-
-#ifdef DEBUG
-    bool uncacheBit39 = false;
-    bool uncacheBit40 = false;
-#endif
-
-AlphaTlb::AlphaTlb(const string &name, int s)
-=======
 AlphaTLB::AlphaTLB(const string &name, int s)
->>>>>>> 2cc4fd87
     : SimObject(name), size(s), nlu(0)
 {
     table = new AlphaISA::PTE[size];
@@ -97,7 +87,6 @@
 {
     // in Alpha, cacheability is controlled by upper-level bits of the
     // physical address
-<<<<<<< HEAD
 
     /*
      * We support having the uncacheable bit in either bit 39 or bit 40.
@@ -123,25 +112,6 @@
                       req->paddr);
 
             uncacheBit39 = true;
-=======
-    if (req->paddr & PA_UNCACHED_BIT) {
-        if (PA_IPR_SPACE(req->paddr)) {
-            // IPR memory space not implemented
-            if (!req->xc->misspeculating()) {
-                switch (req->paddr) {
-                  case ULL(0xFFFFF00188):
-                    req->data = 0;
-                    break;
-
-                  default:
-                    panic("IPR memory space not implemented! PA=%x\n",
-                          req->paddr);
-                }
-            }
-        } else {
-            // mark request as uncacheable
-            req->flags |= UNCACHEABLE;
->>>>>>> 2cc4fd87
         }
 #endif
 
@@ -347,7 +317,7 @@
             if (ICM_CM(ipr[AlphaISA::IPR_ICM]) != AlphaISA::mode_kernel) {
                 fault(req->vaddr, req->xc);
                 acv++;
-                return ITB_Acv_Fault;
+                return Itb_Acv_Fault;
             }
 
             req->paddr = req->vaddr & PA_IMPL_MASK;
@@ -367,7 +337,7 @@
             if (!pte) {
                 fault(req->vaddr, req->xc);
                 misses++;
-                return ITB_Fault_Fault;
+                return Itb_Fault_Fault;
             }
 
             req->paddr = PA_PFN2PA(pte->ppn) + VA_POFS(req->vaddr & ~3);
@@ -377,7 +347,7 @@
                 // instruction access fault
                 fault(req->vaddr, req->xc);
                 acv++;
-                return ITB_Acv_Fault;
+                return Itb_Acv_Fault;
             }
 
             hits++;
@@ -536,7 +506,7 @@
                       ((write ? MM_STAT_WR_MASK : 0) | MM_STAT_ACV_MASK),
                       req->xc);
                 if (write) { write_acv++; } else { read_acv++; }
-                return DTB_Acv_Fault;
+                return Dtb_Acv_Fault;
             }
 
             req->paddr = req->vaddr & PA_IMPL_MASK;
@@ -576,13 +546,13 @@
                           (pte->fonw ? MM_STAT_FONW_MASK : 0),
                           req->xc);
                     write_acv++;
-                    return DTB_Fault_Fault;
+                    return Dtb_Fault_Fault;
                 }
                 if (pte->fonw) {
                     fault(req->vaddr, MM_STAT_WR_MASK | MM_STAT_FONW_MASK,
                           req->xc);
                     write_acv++;
-                    return DTB_Fault_Fault;
+                    return Dtb_Fault_Fault;
                 }
             } else {
                 if (!(pte->xre & MODE2MASK(mode))) {
@@ -591,12 +561,12 @@
                           (pte->fonr ? MM_STAT_FONR_MASK : 0),
                           req->xc);
                     read_acv++;
-                    return DTB_Acv_Fault;
+                    return Dtb_Acv_Fault;
                 }
                 if (pte->fonr) {
                     fault(req->vaddr, MM_STAT_FONR_MASK, req->xc);
                     read_acv++;
-                    return DTB_Fault_Fault;
+                    return Dtb_Fault_Fault;
                 }
             }
         }
