--- conflicted
+++ resolved
@@ -154,13 +154,9 @@
     'ScsiAll' : [ 'ScsiDisk', 'ScsiCtrl', 'ScsiNone' ],
     'DiskImageAll' : [ 'DiskImage', 'DiskImageRead', 'DiskImageWrite' ],
     'EthernetAll' : [ 'Ethernet', 'EthernetPIO', 'EthernetDMA', 'EthernetData' , 'EthernetDesc', 'EthernetIntr', 'EthernetSM', 'EthernetCksum' ],
-<<<<<<< HEAD
+    'EthernetNoData' : [ 'Ethernet', 'EthernetPIO', 'EthernetDesc', 'EthernetIntr', 'EthernetSM', 'EthernetCksum' ],
     'IdeAll' : [ 'IdeCtrl', 'IdeDisk' ],
     'FullCPUAll' : [ 'Fetch', 'Decode', 'Rename', 'IEW', 'Commit', 'IQ', 'ROB', 'FreeList', 'RenameMap', 'LDSTQ', 'StoreSet', 'MemDepUnit', 'DynInst', 'FullCPU']
-=======
-    'EthernetNoData' : [ 'Ethernet', 'EthernetPIO', 'EthernetDesc', 'EthernetIntr', 'EthernetSM', 'EthernetCksum' ],
-    'IdeAll' : [ 'IdeCtrl', 'IdeDisk' ]
->>>>>>> b78d7c2f
 }
 
 #############################################################
