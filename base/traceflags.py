#!/usr/bin/env python

# Copyright (c) 2004 The Regents of The University of Michigan
# All rights reserved.
#
# Redistribution and use in source and binary forms, with or without
# modification, are permitted provided that the following conditions are
# met: redistributions of source code must retain the above copyright
# notice, this list of conditions and the following disclaimer;
# redistributions in binary form must reproduce the above copyright
# notice, this list of conditions and the following disclaimer in the
# documentation and/or other materials provided with the distribution;
# neither the name of the copyright holders nor the names of its
# contributors may be used to endorse or promote products derived from
# this software without specific prior written permission.
#
# THIS SOFTWARE IS PROVIDED BY THE COPYRIGHT HOLDERS AND CONTRIBUTORS
# "AS IS" AND ANY EXPRESS OR IMPLIED WARRANTIES, INCLUDING, BUT NOT
# LIMITED TO, THE IMPLIED WARRANTIES OF MERCHANTABILITY AND FITNESS FOR
# A PARTICULAR PURPOSE ARE DISCLAIMED. IN NO EVENT SHALL THE COPYRIGHT
# OWNER OR CONTRIBUTORS BE LIABLE FOR ANY DIRECT, INDIRECT, INCIDENTAL,
# SPECIAL, EXEMPLARY, OR CONSEQUENTIAL DAMAGES (INCLUDING, BUT NOT
# LIMITED TO, PROCUREMENT OF SUBSTITUTE GOODS OR SERVICES; LOSS OF USE,
# DATA, OR PROFITS; OR BUSINESS INTERRUPTION) HOWEVER CAUSED AND ON ANY
# THEORY OF LIABILITY, WHETHER IN CONTRACT, STRICT LIABILITY, OR TORT
# (INCLUDING NEGLIGENCE OR OTHERWISE) ARISING IN ANY WAY OUT OF THE USE
# OF THIS SOFTWARE, EVEN IF ADVISED OF THE POSSIBILITY OF SUCH DAMAGE.

#
# This file generates the header and source files for the flags
# that control the tracing facility.
#

import sys

if len(sys.argv) != 2:
    print "%s: Need argument (basename of cc/hh files)" % sys.argv[0]
    sys.exit(1)

hhfilename = sys.argv[1] + '.hh'
ccfilename = sys.argv[1] + '.cc'

#
# The list of trace flags that can be used to condition DPRINTFs etc.
# To define a new flag, simply add it to this list.
#
baseFlags = [
    'TCPIP',
    'Bus',
    'ScsiDisk',
    'ScsiCtrl',
    'ScsiNone',
    'DMA',
    'DMAReadVerbose',
    'DMAWriteVerbose',
    'TLB',
    'SimpleDisk',
    'SimpleDiskData',
    'Clock',
    'Regs',
    'MC146818',
    'IPI',
    'Timer',
    'Mbox',
    'PCIA',
    'PCIDEV',
    'PciConfigAll',
    'ISP',
    'BADADDR',
    'Console',
    'ConsolePoll',
    'ConsoleVerbose',
    'AlphaConsole',
    'Flow',
    'Interrupt',
    'Fault',
    'Cycle',
    'Loader',
    'MMU',
    'Ethernet',
    'EthernetPIO',
    'EthernetDMA',
    'EthernetData',
    'EthernetDesc',
    'EthernetIntr',
    'EthernetSM',
    'EthernetCksum',
    'GDBMisc',
    'GDBAcc',
    'GDBRead',
    'GDBWrite',
    'GDBSend',
    'GDBRecv',
    'GDBExtra',
    'VtoPhys',
    'Printf',
    'DebugPrintf',
    'Serialize',
    'Event',
    'PCEvent',
    'SyscallWarnings',
    'SyscallVerbose',
    'DiskImage',
    'DiskImageRead',
    'DiskImageWrite',
    'InstExec',
    'BPredRAS',
    'Cache',
    'IIC',
    'IICMore',
    'MSHR',
    'Chains',
    'Dispatch',
    'Stats',
    'StatEvents',
    'Context',
    'Config',
    'Sampler',
    'WriteBarrier',
    'IdeCtrl',
    'IdeDisk',
    'Tsunami',
    'Uart',
    'Split',
    'SQL',
<<<<<<< HEAD
    'Thread'
=======
    'Fetch',
    'Decode',
    'Rename',
    'IEW',
    'Commit',
    'IQ',
    'ROB',
    'FreeList',
    'RenameMap',
    'LDSTQ',
    'StoreSet',
    'MemDepUnit',
    'DynInst',
    'FullCPU',
    'CommitRate'
>>>>>>> 90d44363
    ]

#
# "Compound" flags correspond to a set of base flags.  These exist
# solely for convenience in setting them via the command line: if a
# compound flag is specified, all of the corresponding base flags are
# set.  Compound flags cannot be used directly in DPRINTFs etc.
# To define a new compound flag, add a new entry to this hash
# following the existing examples.
#
compoundFlagMap = {
    'GDBAll' : [ 'GDBMisc', 'GDBAcc', 'GDBRead', 'GDBWrite', 'GDBSend', 'GDBRecv', 'GDBExtra' ],
    'ScsiAll' : [ 'ScsiDisk', 'ScsiCtrl', 'ScsiNone' ],
    'DiskImageAll' : [ 'DiskImage', 'DiskImageRead', 'DiskImageWrite' ],
    'EthernetAll' : [ 'Ethernet', 'EthernetPIO', 'EthernetDMA', 'EthernetData' , 'EthernetDesc', 'EthernetIntr', 'EthernetSM', 'EthernetCksum' ],
    'IdeAll' : [ 'IdeCtrl', 'IdeDisk' ],
    'FullCPUAll' : [ 'Fetch', 'Decode', 'Rename', 'IEW', 'Commit', 'IQ', 'ROB', 'FreeList', 'RenameMap', 'LDSTQ', 'StoreSet', 'MemDepUnit', 'DynInst', 'FullCPU']
}

#############################################################
#
# Everything below this point generates the appropriate C++
# declarations and definitions for the trace flags.  If you are simply
# adding or modifying flag definitions, you should not have to change
# anything below.
#

import sys

# extract just the compound flag names into a list
compoundFlags = []
compoundFlags.extend(compoundFlagMap.keys())
compoundFlags.sort()

#
# First generate the header file.  This defines the Flag enum
# and some extern declarations for the .cc file.
#
try:
    hhfile = file(hhfilename, 'w')
except IOError, e:
    sys.exit("can't open %s: %s" % (hhfilename, e))

# file header boilerplate
print >>hhfile, '''/* $Id $ */

/*
 * Copyright (c) 2004
 * The Regents of The University of Michigan
 * All Rights Reserved
 *
 * This code is part of the M5 simulator, developed by Nathan Binkert,
 * Erik Hallnor, Steve Raasch, and Steve Reinhardt, with contributions
 * from Ron Dreslinski, Dave Greene, and Lisa Hsu.
 *
 * Permission is granted to use, copy, create derivative works and
 * redistribute this software and such derivative works for any
 * purpose, so long as the copyright notice above, this grant of
 * permission, and the disclaimer below appear in all copies made; and
 * so long as the name of The University of Michigan is not used in
 * any advertising or publicity pertaining to the use or distribution
 * of this software without specific, written prior authorization.
 *
 * THIS SOFTWARE IS PROVIDED AS IS, WITHOUT REPRESENTATION FROM THE
 * UNIVERSITY OF MICHIGAN AS TO ITS FITNESS FOR ANY PURPOSE, AND
 * WITHOUT WARRANTY BY THE UNIVERSITY OF MICHIGAN OF ANY KIND, EITHER
 * EXPRESS OR IMPLIED, INCLUDING WITHOUT LIMITATION THE IMPLIED
 * WARRANTIES OF MERCHANTABILITY AND FITNESS FOR A PARTICULAR
 * PURPOSE. THE REGENTS OF THE UNIVERSITY OF MICHIGAN SHALL NOT BE
 * LIABLE FOR ANY DAMAGES, INCLUDING DIRECT, SPECIAL, INDIRECT,
 * INCIDENTAL, OR CONSEQUENTIAL DAMAGES, WITH RESPECT TO ANY CLAIM
 * ARISING OUT OF OR IN CONNECTION WITH THE USE OF THE SOFTWARE, EVEN
 * IF IT HAS BEEN OR IS HEREAFTER ADVISED OF THE POSSIBILITY OF SUCH
 * DAMAGES.
 */

/*
 * DO NOT EDIT THIS FILE!
 *
 * Automatically generated from traceflags.py
 */

#ifndef __BASE_TRACE_FLAGS_HH__
#define __BASE_TRACE_FLAGS_HH__

namespace Trace {

enum Flags {
''',

# Generate the enum.  Base flags come first, then compound flags.
idx = 0
for flag in baseFlags:
    print >>hhfile, '    %s = %d,' % (flag, idx)
    idx += 1

numBaseFlags = idx
print >>hhfile, '    NumFlags = %d,' % idx

# put a comment in here to separate base from compound flags
print >>hhfile, '''
    // The remaining enum values are *not* valid indices for Trace::flags.
    // They are "compound" flags, which correspond to sets of base
    // flags, and are used only by TraceParamContext::setFlags().
''',

for flag in compoundFlags:
    print >>hhfile, '    %s = %d,' % (flag, idx)
    idx += 1

numCompoundFlags = idx - numBaseFlags
print >>hhfile, '    NumCompoundFlags = %d' % numCompoundFlags

# trailer boilerplate
print >>hhfile, '''\
}; // enum Flags

// Array of strings for SimpleEnumParam
extern const char *flagStrings[];
extern const int numFlagStrings;

// Array of arraay pointers: for each compound flag, gives the list of
// base flags to set.  Inidividual flag arrays are terminated by -1.
extern const Flags *compoundFlags[];

/* namespace Trace */ }

#endif // __BASE_TRACE_FLAGS_HH__
''',

hhfile.close()

#
#
# Print out .cc file with array definitions.
#
#
try:
    ccfile = file(ccfilename, 'w')
except OSError, e:
    sys.exit("can't open %s: %s" % (ccfilename, e))

# file header
print >>ccfile, '''\
/* $Id $ */

/*
 * Copyright (c) 2004
 * The Regents of The University of Michigan
 * All Rights Reserved
 *
 * This code is part of the M5 simulator, developed by Nathan Binkert,
 * Erik Hallnor, Steve Raasch, and Steve Reinhardt, with contributions
 * from Ron Dreslinski, Dave Greene, and Lisa Hsu.
 *
 * Permission is granted to use, copy, create derivative works and
 * redistribute this software and such derivative works for any
 * purpose, so long as the copyright notice above, this grant of
 * permission, and the disclaimer below appear in all copies made; and
 * so long as the name of The University of Michigan is not used in
 * any advertising or publicity pertaining to the use or distribution
 * of this software without specific, written prior authorization.
 *
 * THIS SOFTWARE IS PROVIDED AS IS, WITHOUT REPRESENTATION FROM THE
 * UNIVERSITY OF MICHIGAN AS TO ITS FITNESS FOR ANY PURPOSE, AND
 * WITHOUT WARRANTY BY THE UNIVERSITY OF MICHIGAN OF ANY KIND, EITHER
 * EXPRESS OR IMPLIED, INCLUDING WITHOUT LIMITATION THE IMPLIED
 * WARRANTIES OF MERCHANTABILITY AND FITNESS FOR A PARTICULAR
 * PURPOSE. THE REGENTS OF THE UNIVERSITY OF MICHIGAN SHALL NOT BE
 * LIABLE FOR ANY DAMAGES, INCLUDING DIRECT, SPECIAL, INDIRECT,
 * INCIDENTAL, OR CONSEQUENTIAL DAMAGES, WITH RESPECT TO ANY CLAIM
 * ARISING OUT OF OR IN CONNECTION WITH THE USE OF THE SOFTWARE, EVEN
 * IF IT HAS BEEN OR IS HEREAFTER ADVISED OF THE POSSIBILITY OF SUCH
 * DAMAGES.
 */

/*
 * DO NOT EDIT THIS FILE!
 *
 * Automatically generated from traceflags.pl.
 */

#include "base/traceflags.hh"

using namespace Trace;

const char *Trace::flagStrings[] =
{
''',

# The string array is used by SimpleEnumParam to map the strings
# provided by the user to enum values.
for flag in baseFlags:
    print >>ccfile, '    "%s",' % flag

for flag in compoundFlags:
    print >>ccfile, '    "%s",' % flag

print >>ccfile, '};\n'

numFlagStrings = len(baseFlags) + len(compoundFlags);

print >>ccfile, 'const int Trace::numFlagStrings = %d;' % numFlagStrings
print >>ccfile

#
# Now define the individual compound flag arrays.  There is an array
# for each compound flag listing the component base flags.
#

for flag in compoundFlags:
    flags = compoundFlagMap[flag]
    flags.append('(Flags)-1')
    print >>ccfile, 'static const Flags %sMap[] =' % flag
    print >>ccfile, '{ %s };' % (', '.join(flags))
    print >>ccfile

#
# Finally the compoundFlags[] array maps the compound flags
# to their individual arrays/
#
print >>ccfile, 'const Flags *Trace::compoundFlags[] ='
print >>ccfile, '{'

for flag in compoundFlags:
    print >>ccfile, '    %sMap,' % flag

# file trailer
print >>ccfile, '};'

ccfile.close()
<|MERGE_RESOLUTION|>--- conflicted
+++ resolved
@@ -123,9 +123,7 @@
     'Uart',
     'Split',
     'SQL',
-<<<<<<< HEAD
-    'Thread'
-=======
+    'Thread',
     'Fetch',
     'Decode',
     'Rename',
@@ -141,7 +139,6 @@
     'DynInst',
     'FullCPU',
     'CommitRate'
->>>>>>> 90d44363
     ]
 
 #
