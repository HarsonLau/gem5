--- conflicted
+++ resolved
@@ -77,7 +77,9 @@
 
 class SimpleCPU : public BaseCPU
 {
-<<<<<<< HEAD
+  protected:
+    typedef TheISA::MachInst MachInst;
+    typedef TheISA::MiscReg MiscReg;
     class CpuPort : public Port
     {
 
@@ -105,11 +107,6 @@
     CpuPort icachePort;
     CpuPort dcachePort;
 
-=======
-  protected:
-    typedef TheISA::MachInst MachInst;
-    typedef TheISA::MiscReg MiscReg;
->>>>>>> 7b283dbc
   public:
     // main simulation loop (one cycle)
     void tick();
