/*
 * Copyright (c) 2003-2004 The Regents of The University of Michigan
 * All rights reserved.
 *
 * Redistribution and use in source and binary forms, with or without
 * modification, are permitted provided that the following conditions are
 * met: redistributions of source code must retain the above copyright
 * notice, this list of conditions and the following disclaimer;
 * redistributions in binary form must reproduce the above copyright
 * notice, this list of conditions and the following disclaimer in the
 * documentation and/or other materials provided with the distribution;
 * neither the name of the copyright holders nor the names of its
 * contributors may be used to endorse or promote products derived from
 * this software without specific prior written permission.
 *
 * THIS SOFTWARE IS PROVIDED BY THE COPYRIGHT HOLDERS AND CONTRIBUTORS
 * "AS IS" AND ANY EXPRESS OR IMPLIED WARRANTIES, INCLUDING, BUT NOT
 * LIMITED TO, THE IMPLIED WARRANTIES OF MERCHANTABILITY AND FITNESS FOR
 * A PARTICULAR PURPOSE ARE DISCLAIMED. IN NO EVENT SHALL THE COPYRIGHT
 * OWNER OR CONTRIBUTORS BE LIABLE FOR ANY DIRECT, INDIRECT, INCIDENTAL,
 * SPECIAL, EXEMPLARY, OR CONSEQUENTIAL DAMAGES (INCLUDING, BUT NOT
 * LIMITED TO, PROCUREMENT OF SUBSTITUTE GOODS OR SERVICES; LOSS OF USE,
 * DATA, OR PROFITS; OR BUSINESS INTERRUPTION) HOWEVER CAUSED AND ON ANY
 * THEORY OF LIABILITY, WHETHER IN CONTRACT, STRICT LIABILITY, OR TORT
 * (INCLUDING NEGLIGENCE OR OTHERWISE) ARISING IN ANY WAY OUT OF THE USE
 * OF THIS SOFTWARE, EVEN IF ADVISED OF THE POSSIBILITY OF SUCH DAMAGE.
 */

#ifndef __STATIC_INST_HH__
#define __STATIC_INST_HH__

#include <bitset>
#include <string>

#include "sim/host.hh"
#include "base/hashmap.hh"
#include "base/refcnt.hh"

#include "cpu/full_cpu/op_class.hh"
#include "targetarch/isa_traits.hh"

// forward declarations
struct AlphaSimpleImpl;
class ExecContext;
class DynInst;
template <class Impl>
class AlphaDynInst;

class FastCPU;
class SimpleCPU;
class InorderCPU;
class SymbolTable;

namespace Trace {
    class InstRecord;
}

/**
 * Base, ISA-independent static instruction class.
 *
 * The main component of this class is the vector of flags and the
 * associated methods for reading them.  Any object that can rely
 * solely on these flags can process instructions without being
 * recompiled for multiple ISAs.
 */
class StaticInstBase : public RefCounted
{
  protected:

    /// Set of boolean static instruction properties.
    ///
    /// Notes:
    /// - The IsInteger and IsFloating flags are based on the class of
    /// registers accessed by the instruction.  Although most
    /// instructions will have exactly one of these two flags set, it
    /// is possible for an instruction to have neither (e.g., direct
    /// unconditional branches, memory barriers) or both (e.g., an
    /// FP/int conversion).
    /// - If IsMemRef is set, then exactly one of IsLoad or IsStore
    /// will be set.
    /// - If IsControl is set, then exactly one of IsDirectControl or
    /// IsIndirect Control will be set, and exactly one of
    /// IsCondControl or IsUncondControl will be set.
    /// - IsSerializing, IsMemBarrier, and IsWriteBarrier are
    /// implemented as flags since in the current model there's no
    /// other way for instructions to inject behavior into the
    /// pipeline outside of fetch.  Once we go to an exec-in-exec CPU
    /// model we should be able to get rid of these flags and
    /// implement this behavior via the execute() methods.
    ///
    enum Flags {
        IsNop,		///< Is a no-op (no effect at all).

        IsInteger,	///< References integer regs.
        IsFloating,	///< References FP regs.

        IsMemRef,	///< References memory (load, store, or prefetch).
        IsLoad,		///< Reads from memory (load or prefetch).
        IsStore,	///< Writes to memory.
        IsInstPrefetch,	///< Instruction-cache prefetch.
        IsDataPrefetch,	///< Data-cache prefetch.
        IsCopy,         ///< Fast Cache block copy

        IsControl,		///< Control transfer instruction.
        IsDirectControl,	///< PC relative control transfer.
        IsIndirectControl,	///< Register indirect control transfer.
        IsCondControl,		///< Conditional control transfer.
        IsUncondControl,	///< Unconditional control transfer.
        IsCall,			///< Subroutine call.
        IsReturn,		///< Subroutine return.

        IsThreadSync,	///< Thread synchronization operation.

        IsSerializing,	///< Serializes pipeline: won't execute until all
                        /// older instructions have committed.
        IsMemBarrier,	///< Is a memory barrier
        IsWriteBarrier,	///< Is a write barrier

        IsNonSpeculative, ///< Should not be executed speculatively

        NumFlags
    };

    /// Flag values for this instruction.
    std::bitset<NumFlags> flags;

    /// See opClass().
    OpClass _opClass;

    /// See numSrcRegs().
    int8_t _numSrcRegs;

    /// See numDestRegs().
    int8_t _numDestRegs;

    /// The following are used to track physical register usage
    /// for machines with separate int & FP reg files.
    //@{
    int8_t _numFPDestRegs;
    int8_t _numIntDestRegs;
    //@}

    /// Constructor.
    /// It's important to initialize everything here to a sane
    /// default, since the decoder generally only overrides
    /// the fields that are meaningful for the particular
    /// instruction.
    StaticInstBase(OpClass __opClass)
        : _opClass(__opClass), _numSrcRegs(0), _numDestRegs(0),
          _numFPDestRegs(0), _numIntDestRegs(0)
    {
    }

  public:

    /// @name Register information.
    /// The sum of numFPDestRegs() and numIntDestRegs() equals
    /// numDestRegs().  The former two functions are used to track
    /// physical register usage for machines with separate int & FP
    /// reg files.
    //@{
    /// Number of source registers.
    int8_t numSrcRegs()  const { return _numSrcRegs; }
    /// Number of destination registers.
    int8_t numDestRegs() const { return _numDestRegs; }
    /// Number of floating-point destination regs.
    int8_t numFPDestRegs()  const { return _numFPDestRegs; }
    /// Number of integer destination regs.
    int8_t numIntDestRegs() const { return _numIntDestRegs; }
    //@}

    /// @name Flag accessors.
    /// These functions are used to access the values of the various
    /// instruction property flags.  See StaticInstBase::Flags for descriptions
    /// of the individual flags.
    //@{

    bool isNop() 	  const { return flags[IsNop]; }

    bool isMemRef()    	  const { return flags[IsMemRef]; }
    bool isLoad()	  const { return flags[IsLoad]; }
    bool isStore()	  const { return flags[IsStore]; }
    bool isInstPrefetch() const { return flags[IsInstPrefetch]; }
    bool isDataPrefetch() const { return flags[IsDataPrefetch]; }
    bool isCopy()         const { return flags[IsCopy];}

    bool isInteger()	  const { return flags[IsInteger]; }
    bool isFloating()	  const { return flags[IsFloating]; }

    bool isControl()	  const { return flags[IsControl]; }
    bool isCall()	  const { return flags[IsCall]; }
    bool isReturn()	  const { return flags[IsReturn]; }
    bool isDirectCtrl()	  const { return flags[IsDirectControl]; }
    bool isIndirectCtrl() const { return flags[IsIndirectControl]; }
    bool isCondCtrl()	  const { return flags[IsCondControl]; }
    bool isUncondCtrl()	  const { return flags[IsUncondControl]; }

    bool isThreadSync()   const { return flags[IsThreadSync]; }
    bool isSerializing()  const { return flags[IsSerializing]; }
    bool isMemBarrier()   const { return flags[IsMemBarrier]; }
    bool isWriteBarrier() const { return flags[IsWriteBarrier]; }
    bool isNonSpeculative() const { return flags[IsNonSpeculative]; }
    //@}

    /// Operation class.  Used to select appropriate function unit in issue.
    OpClass opClass()     const { return _opClass; }
};


// forward declaration
template <class ISA>
class StaticInstPtr;

/**
 * Generic yet ISA-dependent static instruction class.
 *
 * This class builds on StaticInstBase, defining fields and interfaces
 * that are generic across all ISAs but that differ in details
 * according to the specific ISA being used.
 */
template <class ISA>
class StaticInst : public StaticInstBase
{
  public:

    /// Binary machine instruction type.
    typedef typename ISA::MachInst MachInst;
    /// Memory address type.
    typedef typename ISA::Addr	   Addr;
    /// Logical register index type.
    typedef typename ISA::RegIndex RegIndex;

    enum {
        MaxInstSrcRegs = ISA::MaxInstSrcRegs,	//< Max source regs
        MaxInstDestRegs = ISA::MaxInstDestRegs,	//< Max dest regs
    };


    /// Return logical index (architectural reg num) of i'th destination reg.
    /// Only the entries from 0 through numDestRegs()-1 are valid.
    RegIndex destRegIdx(int i) const { return _destRegIdx[i]; }

    /// Return logical index (architectural reg num) of i'th source reg.
    /// Only the entries from 0 through numSrcRegs()-1 are valid.
    RegIndex srcRegIdx(int i)  const { return _srcRegIdx[i]; }

    /// Pointer to a statically allocated "null" instruction object.
    /// Used to give eaCompInst() and memAccInst() something to return
    /// when called on non-memory instructions.
    static StaticInstPtr<ISA> nullStaticInstPtr;

    /**
     * Memory references only: returns "fake" instruction representing
     * the effective address part of the memory operation.  Used to
     * obtain the dependence info (numSrcRegs and srcRegIdx[]) for
     * just the EA computation.
     */
    virtual const
    StaticInstPtr<ISA> &eaCompInst() const { return nullStaticInstPtr; }

    /**
     * Memory references only: returns "fake" instruction representing
     * the memory access part of the memory operation.  Used to
     * obtain the dependence info (numSrcRegs and srcRegIdx[]) for
     * just the memory access (not the EA computation).
     */
    virtual const
    StaticInstPtr<ISA> &memAccInst() const { return nullStaticInstPtr; }

    /// The binary machine instruction.
    const MachInst machInst;

  protected:

    /// See destRegIdx().
    RegIndex _destRegIdx[MaxInstDestRegs];
    /// See srcRegIdx().
    RegIndex _srcRegIdx[MaxInstSrcRegs];

    /**
     * Base mnemonic (e.g., "add").  Used by generateDisassembly()
     * methods.  Also useful to readily identify instructions from
     * within the debugger when #cachedDisassembly has not been
     * initialized.
     */
    const char *mnemonic;

    /**
     * String representation of disassembly (lazily evaluated via
     * disassemble()).
     */
    std::string *cachedDisassembly;

    /**
     * Internal function to generate disassembly string.
     */
    virtual std::string generateDisassembly(Addr pc,
                                            const SymbolTable *symtab) = 0;

    /// Constructor.
    StaticInst(const char *_mnemonic, MachInst _machInst, OpClass __opClass)
        : StaticInstBase(__opClass),
          machInst(_machInst), mnemonic(_mnemonic), cachedDisassembly(0)
    {
    }

  public:

    virtual ~StaticInst()
    {
        if (cachedDisassembly)
            delete cachedDisassembly;
    }

<<<<<<< HEAD
    /**
     * Execute this instruction under SimpleCPU model.
     */
    virtual Fault execute(SimpleCPU *xc, Trace::InstRecord *traceData) = 0;

         /**
     * Execute this instruction under InorderCPU model.
     */
    virtual Fault execute(InorderCPU *xc, Trace::InstRecord *traceData) = 0;


    /**
     * Execute this instruction under FastCPU model.
     */
    virtual Fault execute(FastCPU *xc, Trace::InstRecord *traceData) = 0;

    /**
     * Execute this instruction under detailed FullCPU model.
     */
    virtual Fault execute(DynInst *xc, Trace::InstRecord *traceData) = 0;
=======
#include "static_inst_impl.hh"
>>>>>>> 90d44363

    /**
     * Return the target address for a PC-relative branch.
     * Invalid if not a PC-relative branch (i.e. isDirectCtrl()
     * should be true).
     */
    virtual Addr branchTarget(Addr branchPC) const
    {
        panic("StaticInst::branchTarget() called on instruction "
              "that is not a PC-relative branch.");
    }

    /**
     * Return the target address for an indirect branch (jump).  The
     * register value is read from the supplied execution context, so
     * the result is valid only if the execution context is about to
     * execute the branch in question.  Invalid if not an indirect
     * branch (i.e. isIndirectCtrl() should be true).
     */
    virtual Addr branchTarget(ExecContext *xc) const
    {
        panic("StaticInst::branchTarget() called on instruction "
              "that is not an indirect branch.");
    }

    /**
     * Return true if the instruction is a control transfer, and if so,
     * return the target address as well.
     */
    bool hasBranchTarget(Addr pc, ExecContext *xc, Addr &tgt);

    /**
     * Return string representation of disassembled instruction.
     * The default version of this function will call the internal
     * virtual generateDisassembly() function to get the string,
     * then cache it in #cachedDisassembly.  If the disassembly
     * should not be cached, this function should be overridden directly.
     */
    virtual const std::string &disassemble(Addr pc,
                                           const SymbolTable *symtab = 0)
    {
        if (!cachedDisassembly)
            cachedDisassembly =
                new std::string(generateDisassembly(pc, symtab));

        return *cachedDisassembly;
    }

    /// Decoded instruction cache type.
    /// For now we're using a generic hash_map; this seems to work
    /// pretty well.
    typedef m5::hash_map<MachInst, StaticInstPtr<ISA> > DecodeCache;

    /// A cache of decoded instruction objects.
    static DecodeCache decodeCache;

    /**
     * Dump some basic stats on the decode cache hash map.
     * Only gets called if DECODE_CACHE_HASH_STATS is defined.
     */
    static void dumpDecodeCacheStats();

    /// Decode a machine instruction.
    /// @param mach_inst The binary instruction to decode.
    /// @retval A pointer to the corresponding StaticInst object.
    static
    StaticInstPtr<ISA> decode(MachInst mach_inst)
    {
#ifdef DECODE_CACHE_HASH_STATS
        // Simple stats on decode hash_map.  Turns out the default
        // hash function is as good as anything I could come up with.
        const int dump_every_n = 10000000;
        static int decodes_til_dump = dump_every_n;

        if (--decodes_til_dump == 0) {
            dumpDecodeCacheStats();
            decodes_til_dump = dump_every_n;
        }
#endif

        typename DecodeCache::iterator iter = decodeCache.find(mach_inst);
        if (iter != decodeCache.end()) {
            return iter->second;
        }

        StaticInstPtr<ISA> si = ISA::decodeInst(mach_inst);
        decodeCache[mach_inst] = si;
        return si;
    }
};

typedef RefCountingPtr<StaticInstBase> StaticInstBasePtr;

/// Reference-counted pointer to a StaticInst object.
/// This type should be used instead of "StaticInst<ISA> *" so that
/// StaticInst objects can be properly reference-counted.
template <class ISA>
class StaticInstPtr : public RefCountingPtr<StaticInst<ISA> >
{
  public:
    /// Constructor.
    StaticInstPtr()
        : RefCountingPtr<StaticInst<ISA> >()
    {
    }

    /// Conversion from "StaticInst<ISA> *".
    StaticInstPtr(StaticInst<ISA> *p)
        : RefCountingPtr<StaticInst<ISA> >(p)
    {
    }

    /// Copy constructor.
    StaticInstPtr(const StaticInstPtr &r)
        : RefCountingPtr<StaticInst<ISA> >(r)
    {
    }

    /// Construct directly from machine instruction.
    /// Calls StaticInst<ISA>::decode().
    StaticInstPtr(typename ISA::MachInst mach_inst)
        : RefCountingPtr<StaticInst<ISA> >(StaticInst<ISA>::decode(mach_inst))
    {
    }

    /// Convert to pointer to StaticInstBase class.
    operator const StaticInstBasePtr()
    {
        return get();
    }
};

#endif // __STATIC_INST_HH__<|MERGE_RESOLUTION|>--- conflicted
+++ resolved
@@ -312,30 +312,7 @@
             delete cachedDisassembly;
     }
 
-<<<<<<< HEAD
-    /**
-     * Execute this instruction under SimpleCPU model.
-     */
-    virtual Fault execute(SimpleCPU *xc, Trace::InstRecord *traceData) = 0;
-
-         /**
-     * Execute this instruction under InorderCPU model.
-     */
-    virtual Fault execute(InorderCPU *xc, Trace::InstRecord *traceData) = 0;
-
-
-    /**
-     * Execute this instruction under FastCPU model.
-     */
-    virtual Fault execute(FastCPU *xc, Trace::InstRecord *traceData) = 0;
-
-    /**
-     * Execute this instruction under detailed FullCPU model.
-     */
-    virtual Fault execute(DynInst *xc, Trace::InstRecord *traceData) = 0;
-=======
 #include "static_inst_impl.hh"
->>>>>>> 90d44363
 
     /**
      * Return the target address for a PC-relative branch.
