# Copyright (c) 2005-2008 The Regents of The University of Michigan
# Copyright (c) 2011 Regents of the University of California
# All rights reserved.
#
# Redistribution and use in source and binary forms, with or without
# modification, are permitted provided that the following conditions are
# met: redistributions of source code must retain the above copyright
# notice, this list of conditions and the following disclaimer;
# redistributions in binary form must reproduce the above copyright
# notice, this list of conditions and the following disclaimer in the
# documentation and/or other materials provided with the distribution;
# neither the name of the copyright holders nor the names of its
# contributors may be used to endorse or promote products derived from
# this software without specific prior written permission.
#
# THIS SOFTWARE IS PROVIDED BY THE COPYRIGHT HOLDERS AND CONTRIBUTORS
# "AS IS" AND ANY EXPRESS OR IMPLIED WARRANTIES, INCLUDING, BUT NOT
# LIMITED TO, THE IMPLIED WARRANTIES OF MERCHANTABILITY AND FITNESS FOR
# A PARTICULAR PURPOSE ARE DISCLAIMED. IN NO EVENT SHALL THE COPYRIGHT
# OWNER OR CONTRIBUTORS BE LIABLE FOR ANY DIRECT, INDIRECT, INCIDENTAL,
# SPECIAL, EXEMPLARY, OR CONSEQUENTIAL DAMAGES (INCLUDING, BUT NOT
# LIMITED TO, PROCUREMENT OF SUBSTITUTE GOODS OR SERVICES; LOSS OF USE,
# DATA, OR PROFITS; OR BUSINESS INTERRUPTION) HOWEVER CAUSED AND ON ANY
# THEORY OF LIABILITY, WHETHER IN CONTRACT, STRICT LIABILITY, OR TORT
# (INCLUDING NEGLIGENCE OR OTHERWISE) ARISING IN ANY WAY OUT OF THE USE
# OF THIS SOFTWARE, EVEN IF ADVISED OF THE POSSIBILITY OF SUCH DAMAGE.
#
# Authors: Nathan Binkert
#          Rick Strong

import sys

from m5.defines import buildEnv
from m5.params import *
from m5.proxy import *

from Bus import Bus
from InstTracer import InstTracer
from ExeTracer import ExeTracer
from MemObject import MemObject

default_tracer = ExeTracer()

if buildEnv['TARGET_ISA'] == 'alpha':
    from AlphaTLB import AlphaDTB, AlphaITB
    from AlphaInterrupts import AlphaInterrupts
elif buildEnv['TARGET_ISA'] == 'sparc':
    from SparcTLB import SparcTLB
    from SparcInterrupts import SparcInterrupts
elif buildEnv['TARGET_ISA'] == 'x86':
    from X86TLB import X86TLB
    from X86LocalApic import X86LocalApic
elif buildEnv['TARGET_ISA'] == 'mips':
    from MipsTLB import MipsTLB
    from MipsInterrupts import MipsInterrupts
elif buildEnv['TARGET_ISA'] == 'arm':
    from ArmTLB import ArmTLB
    from ArmInterrupts import ArmInterrupts
elif buildEnv['TARGET_ISA'] == 'power':
    from PowerTLB import PowerTLB
    from PowerInterrupts import PowerInterrupts

class BaseCPU(MemObject):
    type = 'BaseCPU'
    abstract = True

    system = Param.System(Parent.any, "system object")
    cpu_id = Param.Int(-1, "CPU identifier")
    numThreads = Param.Unsigned(1, "number of HW thread contexts")

    function_trace = Param.Bool(False, "Enable function trace")
    function_trace_start = Param.Tick(0, "Cycle to start function trace")

    checker = Param.BaseCPU(NULL, "checker CPU")

    do_checkpoint_insts = Param.Bool(True,
        "enable checkpoint pseudo instructions")
    do_statistics_insts = Param.Bool(True,
        "enable statistics pseudo instructions")

    profile = Param.Latency('0ns', "trace the kernel stack")
    do_quiesce = Param.Bool(True, "enable quiesce instructions")

    workload = VectorParam.Process([], "processes to run")

    if buildEnv['TARGET_ISA'] == 'sparc':
        dtb = Param.SparcTLB(SparcTLB(), "Data TLB")
        itb = Param.SparcTLB(SparcTLB(), "Instruction TLB")
        interrupts = Param.SparcInterrupts(
                SparcInterrupts(), "Interrupt Controller")
    elif buildEnv['TARGET_ISA'] == 'alpha':
        dtb = Param.AlphaTLB(AlphaDTB(), "Data TLB")
        itb = Param.AlphaTLB(AlphaITB(), "Instruction TLB")
        interrupts = Param.AlphaInterrupts(
                AlphaInterrupts(), "Interrupt Controller")
    elif buildEnv['TARGET_ISA'] == 'x86':
        dtb = Param.X86TLB(X86TLB(), "Data TLB")
        itb = Param.X86TLB(X86TLB(), "Instruction TLB")
        _localApic = X86LocalApic(pio_addr=0x2000000000000000)
        interrupts = Param.X86LocalApic(_localApic, "Interrupt Controller")
    elif buildEnv['TARGET_ISA'] == 'mips':
        dtb = Param.MipsTLB(MipsTLB(), "Data TLB")
        itb = Param.MipsTLB(MipsTLB(), "Instruction TLB")
        interrupts = Param.MipsInterrupts(
                MipsInterrupts(), "Interrupt Controller")
    elif buildEnv['TARGET_ISA'] == 'arm':
        dtb = Param.ArmTLB(ArmTLB(), "Data TLB")
        itb = Param.ArmTLB(ArmTLB(), "Instruction TLB")
        interrupts = Param.ArmInterrupts(
                ArmInterrupts(), "Interrupt Controller")
    elif buildEnv['TARGET_ISA'] == 'power':
        UnifiedTLB = Param.Bool(True, "Is this a Unified TLB?")
        dtb = Param.PowerTLB(PowerTLB(), "Data TLB")
        itb = Param.PowerTLB(PowerTLB(), "Instruction TLB")
        interrupts = Param.PowerInterrupts(
                PowerInterrupts(), "Interrupt Controller")
    else:
        print "Don't know what TLB to use for ISA %s" % \
            buildEnv['TARGET_ISA']
        sys.exit(1)

    max_insts_all_threads = Param.Counter(0,
        "terminate when all threads have reached this inst count")
    max_insts_any_thread = Param.Counter(0,
        "terminate when any thread reaches this inst count")
    max_loads_all_threads = Param.Counter(0,
        "terminate when all threads have reached this load count")
    max_loads_any_thread = Param.Counter(0,
        "terminate when any thread reaches this load count")
    progress_interval = Param.Tick(0,
        "interval to print out the progress message")

    defer_registration = Param.Bool(False,
        "defer registration with system (for sampling)")

    clock = Param.Clock('1t', "clock speed")
    phase = Param.Latency('0ns', "clock phase")

    tracer = Param.InstTracer(default_tracer, "Instruction tracer")

    icache_port = Port("Instruction Port")
    dcache_port = Port("Data Port")
    _cached_ports = ['icache_port', 'dcache_port']

    if buildEnv['TARGET_ISA'] in ['x86', 'arm']:
        _cached_ports += ["itb.walker.port", "dtb.walker.port"]

    _uncached_ports = []
    if buildEnv['TARGET_ISA'] == 'x86':
        _uncached_ports = ["interrupts.pio", "interrupts.int_port"]

    def connectCachedPorts(self, bus):
        for p in self._cached_ports:
            exec('self.%s = bus.port' % p)

    def connectUncachedPorts(self, bus):
        for p in self._uncached_ports:
            exec('self.%s = bus.port' % p)

    def connectAllPorts(self, cached_bus, uncached_bus = None):
        self.connectCachedPorts(cached_bus)
        if not uncached_bus:
            uncached_bus = cached_bus
        self.connectUncachedPorts(uncached_bus)

    def addPrivateSplitL1Caches(self, ic, dc, iwc = None, dwc = None):
        self.icache = ic
        self.dcache = dc
        self.icache_port = ic.cpu_side
        self.dcache_port = dc.cpu_side
        self._cached_ports = ['icache.mem_side', 'dcache.mem_side']
<<<<<<< HEAD
        if buildEnv['TARGET_ISA'] in ['x86', 'arm']:
            if iwc and dwc:
                self.itb_walker_cache = iwc
                self.dtb_walker_cache = dwc
                self.itb.walker.port = iwc.cpu_side
                self.dtb.walker.port = dwc.cpu_side
                self._cached_ports += ["itb_walker_cache.mem_side", \
                                       "dtb_walker_cache.mem_side"]
            else:
                self._cached_ports += ["itb.walker.port", "dtb.walker.port"]
=======
        if buildEnv['FULL_SYSTEM']:
            if buildEnv['TARGET_ISA'] in ['x86', 'arm']:
                if iwc and dwc:
                    self.itb_walker_cache = iwc
                    self.dtb_walker_cache = dwc
                    self.itb.walker.port = iwc.cpu_side
                    self.dtb.walker.port = dwc.cpu_side
                    self._cached_ports += ["itb_walker_cache.mem_side", \
                                           "dtb_walker_cache.mem_side"]
                else:
                    self._cached_ports += ["itb.walker.port", "dtb.walker.port"]
                # Checker doesn't need its own tlb caches because it does
                # functional accesses only
                if buildEnv['USE_CHECKER']:
                    self._cached_ports += ["checker.itb.walker.port", \
                                           "checker.dtb.walker.port"]
>>>>>>> 7d4f1877

    def addTwoLevelCacheHierarchy(self, ic, dc, l2c, iwc = None, dwc = None):
        self.addPrivateSplitL1Caches(ic, dc, iwc, dwc)
        self.toL2Bus = Bus()
        self.connectCachedPorts(self.toL2Bus)
        self.l2cache = l2c
        self.l2cache.cpu_side = self.toL2Bus.port
        self._cached_ports = ['l2cache.mem_side']<|MERGE_RESOLUTION|>--- conflicted
+++ resolved
@@ -169,7 +169,6 @@
         self.icache_port = ic.cpu_side
         self.dcache_port = dc.cpu_side
         self._cached_ports = ['icache.mem_side', 'dcache.mem_side']
-<<<<<<< HEAD
         if buildEnv['TARGET_ISA'] in ['x86', 'arm']:
             if iwc and dwc:
                 self.itb_walker_cache = iwc
@@ -180,24 +179,11 @@
                                        "dtb_walker_cache.mem_side"]
             else:
                 self._cached_ports += ["itb.walker.port", "dtb.walker.port"]
-=======
-        if buildEnv['FULL_SYSTEM']:
-            if buildEnv['TARGET_ISA'] in ['x86', 'arm']:
-                if iwc and dwc:
-                    self.itb_walker_cache = iwc
-                    self.dtb_walker_cache = dwc
-                    self.itb.walker.port = iwc.cpu_side
-                    self.dtb.walker.port = dwc.cpu_side
-                    self._cached_ports += ["itb_walker_cache.mem_side", \
-                                           "dtb_walker_cache.mem_side"]
-                else:
-                    self._cached_ports += ["itb.walker.port", "dtb.walker.port"]
-                # Checker doesn't need its own tlb caches because it does
-                # functional accesses only
-                if buildEnv['USE_CHECKER']:
-                    self._cached_ports += ["checker.itb.walker.port", \
-                                           "checker.dtb.walker.port"]
->>>>>>> 7d4f1877
+            # Checker doesn't need its own tlb caches because it does
+            # functional accesses only
+            if buildEnv['USE_CHECKER']:
+                self._cached_ports += ["checker.itb.walker.port", \
+                                       "checker.dtb.walker.port"]
 
     def addTwoLevelCacheHierarchy(self, ic, dc, l2c, iwc = None, dwc = None):
         self.addPrivateSplitL1Caches(ic, dc, iwc, dwc)
